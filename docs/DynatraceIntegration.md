# Dynatrace Integration

Within this document the integration of this service with Dynatrace is described.

## Tenant and API Token

The Dynatrace Tenant and an API Token need to be stored in a `.yaml` file and added as a Kubernetes secret using
```console
kubectl create secret generic dynatrace-credentials-${PROJECTNAME} -n "keptn" --from-file=dynatrace-credentials=dynatrace-credentials.yaml
```
where `${PROJECTNAME}` is the name of the project as specified within the `keptn create project` command (e.g., `sockshop`).

## Tags

The following tags are expected to be set on the monitored **services** within Dynatrace:

* `environment` - maps to the stage within Keptn (basically the Kubernetes namespace, e.g., `sockshop-dev`, `sockshop-staging` or `sockshop-production`)
* `service` - maps to the name of the service within Keptn (e.g., `carts`)

![alt text](assets/dynatrace_service_tags.png)

At the moment only timeseries starting with a prefix of `com.dynatrace.builtin:service.` are supported.

## Timeseries Mapping

The following metrics are supported by Keptn

* Throughput (number of requests per second that have been processed)
* ErrorRate (fraction of all received requests that produced an error)
* ResponseTime (how long it takes to return a response to a request)
    * ResponseTimeP50 
    * ResponseTimeP90
    * ResponseTimeP95

and mapped to Dynatrace timeseries data as follows:

| Name               | TimeseriesIdentifier                            | AggregationType               |
|--------------------|-------------------------------------------------|-------------------------------|
| Throughput         | com.dynatrace.builtin:service.requestspermin    | count                         | 
| ErrorRate          | com.dynatrace.builtin:service.failurerate       | avg                           |
<<<<<<< HEAD
| RequestLatencyP50  | com.dynatrace.builtin:service.responsetime[^1]  | percentile (`percentile=50`)  |
| RequestLatencyP90  | com.dynatrace.builtin:service.responsetime[^1]  | percentile (`percentile=90`)  |
| RequestLatencyP95  | com.dynatrace.builtin:service.responsetime[^1]  | percentile (`percentile=95`)  |
=======
| ResponseTimeP50  | com.dynatrace.builtin:service.responsetime[^1]    | percentile (`percentile=50`)  |
| ResponseTimeP90  | com.dynatrace.builtin:service.responsetime[^1]    | percentile (`percentile=90`)  |
| ResponseTimeP95  | com.dynatrace.builtin:service.responsetime[^1]    | percentile (`percentile=95`)  |
>>>>>>> c10428c2

More information about timeseries and available metrics can be found 
[here](https://www.dynatrace.com/support/help/shortlink/api-metrics#services).

[^1] service.responsetime is returned in microseconds by Dynatrace, and converted to milliseconds by this service.

## Result Data

A result looks as follows:

```json
{
    "result": {
        "dataPoints": {
            "SERVICE-IDENTIFIER-123": [ [ TIMESTAMP1, VALUE1 ] ],
            "SERVICE-IDENTIFIER-ABC": [ [ TIMESTAMP2, VALUE2 ] ],
            "SERVICE-IDENTIFIER-XYZ": [ [ TIMESTAMP3, VALUE3 ] ]
        },
        "unit": "MicroSecond (µs)",
        "resolutionInMillisUTC": 21600000,
        "aggregationType": "AVG",
        "entities": {
            "SERVICE-IDENTIFIER-123": "ItemsController",
            "SERVICE-IDENTIFIER-ABC": "HealthCheckController",
            "SERVICE-IDENTIFIER-XYZ": "carts"
        },
        "timeseriesId": "com.dynatrace.builtin:service.responsetime"
    }
}
```

The relevant data is stored within `dataPoints` in the list `[ TIMESTAMP, VALUE ]`. However the API might return more
 than one service-identifier. To select the value of a specific service identifier a `customFilters` entry needs to be
 specified, e.g.:

```json
    "customFilters": [
      { "key" : "dynatraceEntityName", "value": "HealthCheckController" }
    ]
```

By iterating over `entities` in the response, the service identifier `SERVICE-IDENTIFIER-ABC` would be selected,
 which results in `VALUE2` to be selected.

## Keptn Performance Tests

If performance tests are triggered within Keptn, an additional tag is automatically set within Dynatrace: 
 `test-subject:true`. This enables us to separate services that have only been created for testing (e.g., new artifacts) 
 from services that have been deployed before.
 <|MERGE_RESOLUTION|>--- conflicted
+++ resolved
@@ -38,15 +38,9 @@
 |--------------------|-------------------------------------------------|-------------------------------|
 | Throughput         | com.dynatrace.builtin:service.requestspermin    | count                         | 
 | ErrorRate          | com.dynatrace.builtin:service.failurerate       | avg                           |
-<<<<<<< HEAD
-| RequestLatencyP50  | com.dynatrace.builtin:service.responsetime[^1]  | percentile (`percentile=50`)  |
-| RequestLatencyP90  | com.dynatrace.builtin:service.responsetime[^1]  | percentile (`percentile=90`)  |
-| RequestLatencyP95  | com.dynatrace.builtin:service.responsetime[^1]  | percentile (`percentile=95`)  |
-=======
 | ResponseTimeP50  | com.dynatrace.builtin:service.responsetime[^1]    | percentile (`percentile=50`)  |
 | ResponseTimeP90  | com.dynatrace.builtin:service.responsetime[^1]    | percentile (`percentile=90`)  |
 | ResponseTimeP95  | com.dynatrace.builtin:service.responsetime[^1]    | percentile (`percentile=95`)  |
->>>>>>> c10428c2
 
 More information about timeseries and available metrics can be found 
 [here](https://www.dynatrace.com/support/help/shortlink/api-metrics#services).
