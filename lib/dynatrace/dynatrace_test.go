package dynatrace

import (
	keptnevents "github.com/keptn/go-utils/pkg/events"
	"strconv"
	"testing"
	"time"
)

// Tests parsing custom filters array returns two empty strings
func TestParseCustomFiltersEmptyResults(t *testing.T) {
	customFilters := []*keptnevents.SLIFilter{}

	got_a, got_b := parseCustomFilters(customFilters)

	// empty slice should return two empty strings
	if got_a != "" || got_b != "" {
		t.Errorf("parseCustomFilters returned (\"%s\", \"%s\"), expected (\"\", \"\")", got_a, got_b)
	}

	// using a value with a key that is not recognized should return two empty strings
	customFilters = []*keptnevents.SLIFilter{
		{Key: "something", Value: "Something else"},
	}

	got_a, got_b = parseCustomFilters(customFilters)

	if got_a != "" || got_b != "" {
		t.Errorf("parseCustomFilters returned (\"%s\", \"%s\"), expected (\"\", \"\")", got_a, got_b)
	}
}

// Tests parsing custom filters returns the dynatrace entity name
func TestParseCustomFiltersDynatraceEntityName(t *testing.T) {

	customFilters := []*keptnevents.SLIFilter{
		{Key: "dynatraceEntityName", Value: "MyService"},
	}

	got_a, got_b := parseCustomFilters(customFilters)

	if got_a != "MyService" || got_b != "" {
		t.Errorf("parseCustomFilters returned (\"%s\", \"%s\"), expected (\"MyService\", \"\")", got_a, got_b)
	}
}

// Tests parsing custom filters returns tags
func TestParseCustomFiltersTags(t *testing.T) {

	customFilters := []*keptnevents.SLIFilter{
		{Key: "tags", Value: "tag1,tag2"},
	}

	got_a, got_b := parseCustomFilters(customFilters)

	if got_a != "" || got_b != "tag1,tag2" {
		t.Errorf("parseCustomFilters returned (\"%s\", \"%s\"), expected (\"\", \"tag1,tag2\")", got_a, got_b)
	}
}

func TestCreateNewDynatraceHandler(t *testing.T) {
	dh := NewDynatraceHandler(
		"dynatrace",
		"sockshop",
		"dev",
		"carts",
		map[string]string{
			"Authorization": "Api-Token " + "test",
		},
	)

	if dh.ApiURL != "dynatrace" {
		t.Errorf("dh.ApiURL=%s; want dynatrace", dh.ApiURL)
	}

	if dh.Project != "sockshop" {
		t.Errorf("dh.Project=%s; want sockshop", dh.Project)
	}

	if dh.Stage != "dev" {
		t.Errorf("dh.Stage=%s; want dev", dh.Stage)
	}

	if dh.Service != "carts" {
		t.Errorf("dh.Service=%s; want carts", dh.Service)
	}
}

// Test that unsupported metrics return an error
func TestGetTimeseriesUnsupportedSLI(t *testing.T) {
	dh := NewDynatraceHandler(
		"dynatrace",
		"sockshop",
		"dev",
		"carts",
		map[string]string{
			"Authorization": "Api-Token " + "test",
		},
	)

	got_a, got_b, _, err := dh.getTimeseriesConfig("foobar", time.Now(), time.Now())

	if got_a != "" || got_b != "" {
		t.Errorf("dh.getTimeseriesConfig() returned (\"%s\",\"%s\"), expected(\"\",\"\")", got_a, got_b)
	}

	expected := "unsupported SLI metric foobar"

	if err == nil {
		t.Errorf("dh.getTimeseriesConfig() did not return an error")
	} else {
		if err.Error() != expected {
			t.Errorf("dh.getTimeseriesConfig() returned error %s, expected %s", err.Error(), expected)
		}
	}
}

// Tests the result of getTimeseriesConfig for Throughput
func TestGetTimeseriesThroughput(t *testing.T) {
	dh := NewDynatraceHandler(
		"dynatrace",
		"sockshop",
		"dev",
		"carts",
		map[string]string{
			"Authorization": "Api-Token " + "test",
		},
	)

	timeseries, aggregation, percentile, err := dh.getTimeseriesConfig(Throughput, time.Now(), time.Now())

	if timeseries != "com.dynatrace.builtin:service.requests" {
		t.Errorf("dh.getTimeseriesConfig() returned timeseries %s, expected com.dynatrace.builtin:service.requests", timeseries)
	}

	if aggregation != "count" {
		t.Errorf("dh.getTimeseriesConfig() returned aggregation %s, expected count", aggregation)
	}

	if percentile != 0 {
		t.Errorf("dh.getTimeseriesConfig() returned percentile %d, expected 0", percentile)
	}

	if err != nil {
		t.Errorf("dh.getTimeseriesConfig() returned an error %s", err.Error())
	}
}

func TestGetTimeseriesResponseTimeP90(t *testing.T) {
	dh := NewDynatraceHandler(
		"dynatrace",
		"sockshop",
		"dev",
		"carts",
		map[string]string{
			"Authorization": "Api-Token " + "test",
		},
	)

<<<<<<< HEAD
	timeseries, aggregation, percentile, err := dh.getTimeseriesConfig(RequestLatencyP90, time.Now(), time.Now())
=======
	timeseries, aggregation, percentile, err := dh.getTimeseriesConfig(ResponseTimeP90, time.Now(), time.Now())
>>>>>>> c10428c2

	if timeseries != "com.dynatrace.builtin:service.responsetime" {
		t.Errorf("dh.getTimeseriesConfig() returned timeseries %s, expected com.dynatrace.builtin:service.responsetime", timeseries)
	}

	if aggregation != "percentile" {
		t.Errorf("dh.getTimeseriesConfig() returned aggregation %s, expected percentile", aggregation)
	}

	if percentile != 90 {
		t.Errorf("dh.getTimeseriesConfig() returned percentile %d, expected 90", percentile)
	}

	if err != nil {
		t.Errorf("dh.getTimeseriesConfig() returned an error %s", err.Error())
	}
}

func TestTimestampToString(t *testing.T) {
	dt := time.Now()

	got := timestampToString(dt)

	expected := strconv.FormatInt(dt.Unix()*1000, 10)

	if got != expected {
		t.Errorf("timestampToString() returned %s, expected %s", got, expected)
	}
}

// tests the parseUnixTimestamp with invalid params
func TestParseInvalidUnixTimestamp(t *testing.T) {
	_, err := parseUnixTimestamp("")

	if err == nil {
		t.Errorf("parseUnixTimestamp(\"\") did not return an error")
	}
}

// tests the parseUnixTimestamp with valid params
func TestParseValidUnixTimestamp(t *testing.T) {
	got, err := parseUnixTimestamp("2019-10-24T15:44:27.152330783Z")

	if err != nil {
		t.Errorf("parseUnixTimestamp(\"2019-10-24T15:44:27.152330783Z\") returned error %s", err.Error())
	}

	if got.Year() != 2019 {
		t.Errorf("parseUnixTimestamp() returned year %d, expected 2019", got.Year())
	}

	if got.Month() != 10 {
		t.Errorf("parseUnixTimestamp() returned month %d, expected 10", got.Month())
	}

	if got.Day() != 24 {
		t.Errorf("parseUnixTimestamp() returned day %d, expected 24", got.Day())
	}

	if got.Hour() != 15 {
		t.Errorf("parseUnixTimestamp() returned hour %d, expected 15", got.Hour())
	}

	if got.Minute() != 44 {
		t.Errorf("parseUnixTimestamp() returned minute %d, expected 44", got.Minute())
	}
}<|MERGE_RESOLUTION|>--- conflicted
+++ resolved
@@ -1,10 +1,11 @@
 package dynatrace
 
 import (
-	keptnevents "github.com/keptn/go-utils/pkg/events"
 	"strconv"
 	"testing"
 	"time"
+
+	keptnevents "github.com/keptn/go-utils/pkg/events"
 )
 
 // Tests parsing custom filters array returns two empty strings
@@ -157,11 +158,7 @@
 		},
 	)
 
-<<<<<<< HEAD
-	timeseries, aggregation, percentile, err := dh.getTimeseriesConfig(RequestLatencyP90, time.Now(), time.Now())
-=======
 	timeseries, aggregation, percentile, err := dh.getTimeseriesConfig(ResponseTimeP90, time.Now(), time.Now())
->>>>>>> c10428c2
 
 	if timeseries != "com.dynatrace.builtin:service.responsetime" {
 		t.Errorf("dh.getTimeseriesConfig() returned timeseries %s, expected com.dynatrace.builtin:service.responsetime", timeseries)
